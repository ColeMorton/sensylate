"""
Alpha Vantage Service

Production-grade Alpha Vantage data integration with:
- Real-time stock quotes with comprehensive market data
- 60+ technical indicators
- AI-powered news sentiment analysis
- Global market coverage (stocks, forex, cryptocurrencies)
- Economic indicators and market news
"""

import sys
from datetime import datetime
from pathlib import Path
from typing import Any, Dict

from .base_financial_service import (
    BaseFinancialService,
    DataNotFoundError,
    RateLimitError,
    ServiceConfig,
    ValidationError,
)

# Add utils to path
sys.path.insert(0, str(Path(__file__).parent.parent / "utils"))
from config_loader import ConfigLoader


class AlphaVantageService(BaseFinancialService):
    """
    Alpha Vantage service extending BaseFinancialService

    Provides access to Alpha Vantage's comprehensive financial data including:
    - Real-time stock quotes
    - Technical indicators
    - News sentiment analysis
    - Economic indicators
    """

    def __init__(self, config: ServiceConfig):
        super().__init__(config)

        # Use ConfigManager for enhanced API key management
        try:
            from utils.config_manager import ConfigManager

            config_manager = ConfigManager()
            # Get API key with validation - mark as required
            api_key = config_manager.get_api_key("ALPHA_VANTAGE_API_KEY", required=True)
            if api_key and api_key != "not_required":
                config.api_key = api_key
            else:
                raise ValidationError(
                    "Alpha Vantage API key is required but not configured"
                )
        except ImportError:
            # Fallback to original validation if ConfigManager not available
            if not config.api_key:
                raise ValidationError("Alpha Vantage API key is required")

    def _validate_response(self, data: Dict[str, Any], endpoint: str) -> Dict[str, Any]:
        """Validate Alpha Vantage response data"""

        if not isinstance(data, dict):
            raise ValidationError(f"Invalid response format for {endpoint}")

        # Check for API errors
        if "Error Message" in data:
            raise DataNotFoundError(data["Error Message"])
        elif "Note" in data and "API call frequency" in data["Note"]:
            raise RateLimitError(data["Note"])
        elif (
            "Information" in data
            and "Thank you for using Alpha Vantage" in data["Information"]
        ):
            raise RateLimitError("API call frequency exceeded")

        # Add timestamp if not present
        if "timestamp" not in data:
            data["timestamp"] = datetime.now().isoformat()

        return data

    def get_stock_quote(self, symbol: str) -> Dict[str, Any]:
        """
        Get real-time stock quote with comprehensive market data

        Args:
            symbol: Stock symbol (e.g., 'AAPL', 'MSFT')

        Returns:
            Dictionary containing real-time stock quote
        """
        params = {"function": "GLOBAL_QUOTE", "symbol": symbol.upper()}

        result = self._make_request_with_retry("", params)

        # Transform Alpha Vantage response format
        if "Global Quote" in result:
            quote = result["Global Quote"]
            standardized_result = {
                "symbol": symbol.upper(),
                "current_price": float(quote.get("05. price", 0)),
                "change": float(quote.get("09. change", 0)),
                "change_percent": quote.get("10. change percent", "0%"),
                "volume": int(quote.get("06. volume", 0)),
                "previous_close": float(quote.get("08. previous close", 0)),
                "open_price": float(quote.get("02. open", 0)),
                "high_price": float(quote.get("03. high", 0)),
                "low_price": float(quote.get("04. low", 0)),
                "latest_trading_day": quote.get("07. latest trading day"),
                "source": "alpha_vantage",
                "timestamp": datetime.now().isoformat(),
            }
            return standardized_result
        else:
            raise DataNotFoundError("Invalid response from Alpha Vantage")

    def get_daily_data(
        self, symbol: str, outputsize: str = "compact"
    ) -> Dict[str, Any]:
        """
        Get daily stock price data

        Args:
            symbol: Stock symbol
            outputsize: Data size ('compact' for last 100 days, 'full' for all available)

        Returns:
            Dictionary containing daily stock data
        """
        params = {
            "function": "TIME_SERIES_DAILY",
            "symbol": symbol.upper(),
            "outputsize": outputsize,
        }

        result = self._make_request_with_retry("", params)

        # Add metadata
        result.update(
            {
                "symbol": symbol.upper(),
                "outputsize": outputsize,
                "source": "alpha_vantage",
                "timestamp": datetime.now().isoformat(),
            }
        )

        return result

    def get_intraday_data(self, symbol: str, interval: str = "5min") -> Dict[str, Any]:
        """
        Get intraday stock data

        Args:
            symbol: Stock symbol
            interval: Time interval ('1min', '5min', '15min', '30min', '60min')

        Returns:
            Dictionary containing intraday stock data
        """
        valid_intervals = ["1min", "5min", "15min", "30min", "60min"]
        if interval not in valid_intervals:
            raise ValidationError(
                f"Invalid interval. Must be one of: {valid_intervals}"
            )

        params = {
            "function": "TIME_SERIES_INTRADAY",
            "symbol": symbol.upper(),
            "interval": interval,
        }

        result = self._make_request_with_retry("", params)

        # Add metadata
        result.update(
            {
                "symbol": symbol.upper(),
                "interval": interval,
                "source": "alpha_vantage",
                "timestamp": datetime.now().isoformat(),
            }
        )

        return result

    def get_technical_indicator(
        self,
        symbol: str,
        function: str,
        interval: str = "daily",
        time_period: int = 20,
        **kwargs,
    ) -> Dict[str, Any]:
        """
        Get technical indicator data

        Args:
            symbol: Stock symbol
            function: Technical indicator function (e.g., 'SMA', 'RSI', 'MACD')
            interval: Time interval
            time_period: Number of periods for calculation
            **kwargs: Additional parameters for specific indicators

        Returns:
            Dictionary containing technical indicator data
        """
        params = {
            "function": function.upper(),
            "symbol": symbol.upper(),
            "interval": interval,
            "time_period": time_period,
        }
        params.update(kwargs)

        result = self._make_request_with_retry("", params)

        # Add metadata
        result.update(
            {
                "symbol": symbol.upper(),
                "function": function.upper(),
                "interval": interval,
                "time_period": time_period,
                "source": "alpha_vantage",
                "timestamp": datetime.now().isoformat(),
            }
        )

        return result

    def get_company_overview(self, symbol: str) -> Dict[str, Any]:
        """
        Get company overview and fundamental data

        Args:
            symbol: Stock symbol

        Returns:
            Dictionary containing company overview
        """
        params = {"function": "OVERVIEW", "symbol": symbol.upper()}

        result = self._make_request_with_retry("", params)

        # Add metadata
        result.update(
            {
                "symbol": symbol.upper(),
                "source": "alpha_vantage",
                "timestamp": datetime.now().isoformat(),
            }
        )

        return result

    def get_financial_statements(
        self, symbol: str, statement_type: str = "income"
    ) -> Dict[str, Any]:
        """
        Get company financial statements

        Args:
            symbol: Stock symbol
            statement_type: Type of statement ('income', 'balance', 'cash_flow')

        Returns:
            Dictionary containing financial statement data
        """
        function_map = {
            "income": "INCOME_STATEMENT",
            "balance": "BALANCE_SHEET",
            "cash_flow": "CASH_FLOW",
        }

        if statement_type not in function_map:
            raise ValidationError(
                f"Invalid statement type. Must be one of: {list(function_map.keys())}"
            )

        params = {"function": function_map[statement_type], "symbol": symbol.upper()}

        result = self._make_request_with_retry("", params)

        # Add metadata
        result.update(
            {
                "symbol": symbol.upper(),
                "statement_type": statement_type,
                "source": "alpha_vantage",
                "timestamp": datetime.now().isoformat(),
            }
        )

        return result

    def get_earnings(self, symbol: str) -> Dict[str, Any]:
        """
        Get company earnings data

        Args:
            symbol: Stock symbol

        Returns:
            Dictionary containing earnings data
        """
        params = {"function": "EARNINGS", "symbol": symbol.upper()}

        result = self._make_request_with_retry("", params)

        # Add metadata
        result.update(
            {
                "symbol": symbol.upper(),
                "source": "alpha_vantage",
                "timestamp": datetime.now().isoformat(),
            }
        )

        return result

    def get_news_sentiment(
        self, tickers: str = None, topics: str = None, limit: int = 50
    ) -> Dict[str, Any]:
        """
        Get AI-powered news sentiment analysis

        Args:
            tickers: Comma-separated list of stock tickers (optional)
            topics: Comma-separated list of topics (optional)
            limit: Maximum number of news articles to return

        Returns:
            Dictionary containing news sentiment data
        """
        params = {"function": "NEWS_SENTIMENT", "limit": limit}

        if tickers:
            params["tickers"] = tickers
        if topics:
            params["topics"] = topics

        result = self._make_request_with_retry("", params)

        # Add metadata
        result.update(
            {
                "tickers": tickers,
                "topics": topics,
                "limit": limit,
                "source": "alpha_vantage",
                "timestamp": datetime.now().isoformat(),
            }
        )

        return result

    def get_economic_indicator(
        self, function: str, interval: str = "monthly"
    ) -> Dict[str, Any]:
        """
        Get economic indicator data

        Args:
            function: Economic indicator function (e.g., 'GDP', 'INFLATION', 'UNEMPLOYMENT')
            interval: Data interval ('monthly', 'quarterly', 'annual')

        Returns:
            Dictionary containing economic indicator data
        """
        params = {"function": function.upper(), "interval": interval}

        result = self._make_request_with_retry("", params)

        # Add metadata
        result.update(
            {
                "function": function.upper(),
                "interval": interval,
                "source": "alpha_vantage",
                "timestamp": datetime.now().isoformat(),
            }
        )

        return result

    def get_forex_rate(self, from_currency: str, to_currency: str) -> Dict[str, Any]:
        """
        Get foreign exchange rate

        Args:
            from_currency: Source currency code (e.g., 'USD', 'EUR')
            to_currency: Target currency code (e.g., 'EUR', 'GBP')

        Returns:
            Dictionary containing forex rate data
        """
        params = {
            "function": "CURRENCY_EXCHANGE_RATE",
            "from_currency": from_currency.upper(),
            "to_currency": to_currency.upper(),
        }

        result = self._make_request_with_retry("", params)

        # Add metadata
        result.update(
            {
                "from_currency": from_currency.upper(),
                "to_currency": to_currency.upper(),
                "source": "alpha_vantage",
                "timestamp": datetime.now().isoformat(),
            }
        )

        return result

    def get_crypto_daily(self, symbol: str, market: str = "USD") -> Dict[str, Any]:
        """
        Get daily cryptocurrency data

        Args:
            symbol: Cryptocurrency symbol (e.g., 'BTC', 'ETH')
            market: Market currency (default: 'USD')

        Returns:
            Dictionary containing cryptocurrency data
        """
        params = {
            "function": "DIGITAL_CURRENCY_DAILY",
            "symbol": symbol.upper(),
            "market": market.upper(),
        }

        result = self._make_request_with_retry("", params)

        # Add metadata
        result.update(
            {
                "symbol": symbol.upper(),
                "market": market.upper(),
                "source": "alpha_vantage",
                "timestamp": datetime.now().isoformat(),
            }
        )

        return result

    def health_check(self) -> Dict[str, Any]:
        """Service health check"""
        try:
            # Test API connectivity with a simple quote request
            result = self.get_stock_quote("AAPL")

            return {
                "service_name": self.config.name,
                "status": "healthy",
                "api_connection": "ok",
                "test_symbol": "AAPL",
                "test_result": "success" if result else "failed",
                "configuration": {
                    "cache_enabled": self.config.cache.enabled,
                    "rate_limit_enabled": self.config.rate_limit.enabled,
                    "requests_per_minute": self.config.rate_limit.requests_per_minute,
                    "cache_ttl_seconds": self.config.cache.ttl_seconds,
                },
                "capabilities": [
                    "Real-time stock quotes",
                    "60+ technical indicators",
                    "AI-powered news sentiment",
                    "Global market coverage",
                    "Economic indicators",
                    "Forex rates",
                    "Cryptocurrency data",
                ],
                "timestamp": datetime.now().isoformat(),
            }

        except Exception as e:
            return {
                "service_name": self.config.name,
                "status": "unhealthy",
                "error": str(e),
                "error_type": type(e).__name__,
                "timestamp": datetime.now().isoformat(),
            }


def create_alpha_vantage_service(env: str = "dev") -> AlphaVantageService:
    """
    Factory function to create Alpha Vantage service with configuration

    Args:
        env: Environment name (dev/test/prod)

    Returns:
        Configured Alpha Vantage service instance
    """
    # Ensure environment variables are loaded first
    try:
        # Add scripts directory to path for load_env import
        import sys

        scripts_dir = Path(__file__).parent.parent
        if str(scripts_dir) not in sys.path:
            sys.path.insert(0, str(scripts_dir))
        from load_env import ensure_env_loaded

        ensure_env_loaded()
    except ImportError:
        pass  # Continue if load_env not available

<<<<<<< HEAD
    # Use absolute path to config directory and ensure .env file is loaded
=======
    # Use absolute path to config directory
>>>>>>> 5660b1f4
    config_dir = Path(__file__).parent.parent.parent / "config"
    config_loader = ConfigLoader(str(config_dir), auto_load_env=True)
    service_config = config_loader.get_service_config("alpha_vantage", env)

    # Convert to ServiceConfig format
    from .base_financial_service import (
        CacheConfig,
        HistoricalStorageConfig,
        RateLimitConfig,
        ServiceConfig,
    )

    config = ServiceConfig(
        name=service_config.name,
        base_url=service_config.base_url,
        api_key=service_config.api_key,
        timeout_seconds=service_config.timeout_seconds,
        max_retries=service_config.max_retries,
        cache=CacheConfig(**service_config.cache),
        rate_limit=RateLimitConfig(**service_config.rate_limit),
        historical_storage=HistoricalStorageConfig(
            enabled=True,
            store_stock_prices=True,
            store_financials=False,  # Alpha Vantage doesn't provide detailed financials
            store_fundamentals=True,
            store_news_sentiment=True,
            auto_detect_data_type=True,
        ),
        headers=service_config.headers,
    )

    return AlphaVantageService(config)<|MERGE_RESOLUTION|>--- conflicted
+++ resolved
@@ -513,11 +513,7 @@
     except ImportError:
         pass  # Continue if load_env not available
 
-<<<<<<< HEAD
-    # Use absolute path to config directory and ensure .env file is loaded
-=======
     # Use absolute path to config directory
->>>>>>> 5660b1f4
     config_dir = Path(__file__).parent.parent.parent / "config"
     config_loader = ConfigLoader(str(config_dir), auto_load_env=True)
     service_config = config_loader.get_service_config("alpha_vantage", env)
