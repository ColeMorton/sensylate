#!/usr/bin/env python3
"""
Yahoo Finance Service - Production-Grade Financial Data Integration

Unified service class for reliable Yahoo Finance data access with comprehensive
error handling, validation, caching, and rate limiting.

Replaces fragmented integration approaches with single source of truth.
"""

import hashlib
import json
import logging
import time
from datetime import datetime, timedelta
from pathlib import Path
from typing import Any, Dict, List, Optional

import yfinance as yf


class YahooFinanceError(Exception):
    """Base exception for Yahoo Finance service errors"""

    pass


class ValidationError(YahooFinanceError):
    """Raised when input validation fails"""

    pass


class RateLimitError(YahooFinanceError):
    """Raised when rate limit is exceeded"""

    pass


class DataNotFoundError(YahooFinanceError):
    """Raised when requested data is not available"""

    pass


class APITimeoutError(YahooFinanceError):
    """Raised when API request times out"""

    pass


class FileBasedCache:
    """Simple file-based cache with TTL support"""

    def __init__(
        self, cache_dir: str = "/tmp/yahoo_finance_cache", ttl: int = 900  # nosec B108
    ):
        self.cache_dir = Path(cache_dir)
        self.cache_dir.mkdir(exist_ok=True)
        self.ttl = ttl  # Time to live in seconds

    def _get_cache_path(self, key: str) -> Path:
        """Generate cache file path for given key"""
        hash_key = hashlib.md5(key.encode()).hexdigest()  # nosec B324
        return self.cache_dir / f"{hash_key}.json"

    def get(self, key: str) -> Optional[Dict[str, Any]]:
        """Retrieve cached data if not expired"""
        cache_path = self._get_cache_path(key)

        if not cache_path.exists():
            return None

        try:
            with open(cache_path, "r") as f:
                cached_data = json.load(f)

            # Check if cache is expired
            cached_time = datetime.fromisoformat(cached_data["timestamp"])
            if datetime.now() - cached_time > timedelta(seconds=self.ttl):
                cache_path.unlink()  # Remove expired cache
                return None

            return cached_data["data"]  # type: ignore[no-any-return]

        except (json.JSONDecodeError, KeyError, ValueError):
            # Remove corrupted cache file
            cache_path.unlink(missing_ok=True)
            return None

    def set(self, key: str, data: Dict[str, Any]) -> None:
        """Store data in cache with timestamp"""
        cache_path = self._get_cache_path(key)

        cached_data = {"timestamp": datetime.now().isoformat(), "data": data}

        try:
            with open(cache_path, "w") as f:
                json.dump(cached_data, f, default=str)
        except Exception as e:
            # Log cache write failure but don't raise
            logging.warning(f"Failed to write cache: {e}")


class RateLimiter:
    """Simple rate limiter to prevent API abuse"""

    def __init__(self, requests_per_minute: int = 10):
        self.requests_per_minute = requests_per_minute
        self.requests: List[float] = []

    def can_make_request(self) -> bool:
        """Check if request is allowed under rate limit"""
        now = time.time()
        # Remove requests older than 1 minute
        self.requests = [req_time for req_time in self.requests if now - req_time < 60]

        return len(self.requests) < self.requests_per_minute

    def record_request(self) -> None:
        """Record a new request"""
        self.requests.append(time.time())

    def wait_if_needed(self) -> None:
        """Wait if rate limit would be exceeded"""
        if not self.can_make_request():
            # Calculate wait time until oldest request expires
            oldest_request = min(self.requests)
            wait_time = 60 - (time.time() - oldest_request) + 1
            if wait_time > 0:
                time.sleep(wait_time)


class YahooFinanceService:
    """Production-grade Yahoo Finance integration service"""

    VALID_PERIODS = [
        "1d",
        "5d",
        "1mo",
        "3mo",
        "6mo",
        "1y",
        "2y",
        "5y",
        "10y",
        "ytd",
        "max",
    ]

    def __init__(self, cache_ttl: int = 900, rate_limit: int = 10):
        """
        Initialize Yahoo Finance service

        Args:
            cache_ttl: Cache time-to-live in seconds (default: 15 minutes)
            rate_limit: Maximum requests per minute (default: 10)
        """
        self.cache = FileBasedCache(ttl=cache_ttl)
        self.rate_limiter = RateLimiter(requests_per_minute=rate_limit)
        self.logger = self._setup_logger()

    def _setup_logger(self) -> logging.Logger:
        """Setup structured logging with correlation IDs"""
        logger = logging.getLogger(__name__)
        if not logger.handlers:
            handler = logging.StreamHandler()
            formatter = logging.Formatter(
                "%(asctime)s - %(name)s - %(levelname)s - %(message)s"
            )
            handler.setFormatter(formatter)
            logger.addHandler(handler)
            logger.setLevel(logging.INFO)
        return logger

    def _validate_symbol(self, symbol: str) -> str:
        """Validate and normalize stock symbol"""
        if not symbol:
            raise ValidationError("Symbol cannot be empty")

        # Normalize to uppercase and strip whitespace
        symbol = symbol.strip().upper()

        # Basic validation - alphanumeric plus common symbol characters
        if not all(c.isalnum() or c in ".-" for c in symbol):
            raise ValidationError(f"Invalid symbol format: {symbol}")

        if len(symbol) > 10:  # Reasonable limit for stock symbols
            raise ValidationError(f"Symbol too long: {symbol}")

        return symbol

    def _validate_period(self, period: str) -> str:
        """Validate period parameter"""
        if period not in self.VALID_PERIODS:
            raise ValidationError(
                f"Invalid period '{period}'. "
                f"Valid periods: {', '.join(self.VALID_PERIODS)}"
            )
        return period

    def _make_request_with_retry(
        self, request_func: Any, *args: Any, max_retries: int = 3, **kwargs: Any
    ) -> Any:
        """Execute request with exponential backoff retry logic"""
        correlation_id = hashlib.md5(  # nosec B324
            f"{request_func.__name__}{str(args)}{str(kwargs)}".encode()
        ).hexdigest()[:8]

        for attempt in range(max_retries + 1):
            try:
                # Rate limiting
                self.rate_limiter.wait_if_needed()
                self.rate_limiter.record_request()

                self.logger.info(
                    f"Making request (attempt {attempt + 1}/"
                    f"{max_retries + 1}) - ID: {correlation_id}"
                )

                result = request_func(*args, **kwargs)

                self.logger.info(f"Request successful - ID: {correlation_id}")
                return result

            except Exception as e:
                wait_time = 2**attempt  # Exponential backoff: 1, 2, 4 seconds

                if attempt < max_retries:
                    self.logger.warning(
                        f"Request failed (attempt {attempt + 1}/"
                        f"{max_retries + 1}), retrying in {wait_time}s - "
                        f"ID: {correlation_id}, Error: {str(e)}"
                    )
                    time.sleep(wait_time)
                else:
                    self.logger.error(
                        f"Request failed after {max_retries + 1} attempts - "
                        f"ID: {correlation_id}, Error: {str(e)}"
                    )

                    # Classify and raise appropriate exception
                    if "timeout" in str(e).lower():
                        raise APITimeoutError(
                            f"Request timed out after {max_retries + 1} "
                            f"attempts: {str(e)}"
                        )
                    elif "not found" in str(e).lower() or "invalid" in str(e).lower():
                        raise DataNotFoundError(f"Data not available: {str(e)}")
                    else:
                        raise YahooFinanceError(f"API request failed: {str(e)}")

    def get_stock_info(self, symbol: str) -> Dict[str, Any]:
        """
        Get comprehensive stock information with validation and caching

        Args:
            symbol: Stock symbol (e.g., 'AAPL', 'MSFT')

        Returns:
            Dictionary containing stock information

        Raises:
            ValidationError: If symbol format is invalid
            DataNotFoundError: If stock data is not available
            YahooFinanceError: For other API-related errors
        """
        symbol = self._validate_symbol(symbol)
        cache_key = f"stock_info_{symbol}"

        # Check cache first
        cached_data = self.cache.get(cache_key)
        if cached_data:
            self.logger.info(f"Cache hit for stock info: {symbol}")
            return cached_data

        def _fetch_stock_info() -> Dict[str, Any]:
            ticker = yf.Ticker(symbol)
            info = ticker.info

            if not info or "symbol" not in info:
                raise DataNotFoundError(f"No data available for symbol: {symbol}")

            return {
                "symbol": symbol,
                "name": info.get("longName", "N/A"),
                "current_price": info.get(
                    "currentPrice", info.get("regularMarketPrice")
                ),
                "market_cap": info.get("marketCap"),
                "pe_ratio": info.get("trailingPE"),
                "dividend_yield": info.get("dividendYield"),
                "52_week_high": info.get("fiftyTwoWeekHigh"),
                "52_week_low": info.get("fiftyTwoWeekLow"),
                "volume": info.get("volume"),
                "avg_volume": info.get("averageVolume"),
                "sector": info.get("sector"),
                "industry": info.get("industry"),
                "recommendation": info.get("recommendationKey"),
                "target_price": info.get("targetMeanPrice"),
                "timestamp": datetime.now().isoformat(),
            }

        try:
            result = self._make_request_with_retry(_fetch_stock_info)

            # Cache successful result
            self.cache.set(cache_key, result)

            return result  # type: ignore[no-any-return]

        except (DataNotFoundError, ValidationError):
            # Don't retry these errors
            raise
        except Exception as e:
            raise YahooFinanceError(
                f"Failed to fetch stock info for {symbol}: {str(e)}"
            )

    def get_historical_data(self, symbol: str, period: str = "1y") -> Dict[str, Any]:
        """
        Get historical price data with period validation

        Args:
            symbol: Stock symbol (e.g., 'AAPL', 'MSFT')
            period: Time period ('1d', '5d', '1mo', '3mo', '6mo', '1y',
                   '2y', '5y', '10y', 'ytd', 'max')

        Returns:
            Dictionary containing historical price data

        Raises:
            ValidationError: If symbol or period format is invalid
            DataNotFoundError: If historical data is not available
            YahooFinanceError: For other API-related errors
        """
        symbol = self._validate_symbol(symbol)
        period = self._validate_period(period)
        cache_key = f"historical_{symbol}_{period}"

        # Check cache first
        cached_data = self.cache.get(cache_key)
        if cached_data:
            self.logger.info(f"Cache hit for historical data: {symbol} ({period})")
            return cached_data

        def _fetch_historical_data() -> Dict[str, Any]:
            ticker = yf.Ticker(symbol)
            hist = ticker.history(period=period)

            if hist.empty:
                raise DataNotFoundError(
                    f"No historical data available for symbol: {symbol} "
                    f"(period: {period})"
                )

            return {
                "symbol": symbol,
                "period": period,
                "data": hist.to_dict(orient="records"),
                "timestamp": datetime.now().isoformat(),
            }

        try:
            result = self._make_request_with_retry(_fetch_historical_data)

            # Cache successful result
            self.cache.set(cache_key, result)

            return result  # type: ignore[no-any-return]

        except (DataNotFoundError, ValidationError):
            # Don't retry these errors
            raise
        except Exception as e:
            raise YahooFinanceError(
                f"Failed to fetch historical data for {symbol}: {str(e)}"
            )

    def get_financials(self, symbol: str) -> Dict[str, Any]:
        """
        Get financial statements with data quality validation

        Args:
            symbol: Stock symbol (e.g., 'AAPL', 'MSFT')

        Returns:
            Dictionary containing financial statements

        Raises:
            ValidationError: If symbol format is invalid
            DataNotFoundError: If financial data is not available
            YahooFinanceError: For other API-related errors
        """
        symbol = self._validate_symbol(symbol)
        cache_key = f"financials_{symbol}"

        # Check cache first
        cached_data = self.cache.get(cache_key)
        if cached_data:
            self.logger.info(f"Cache hit for financials: {symbol}")
            return cached_data

        def _fetch_financials() -> Dict[str, Any]:
            ticker = yf.Ticker(symbol)

            # Validate that we can get basic info first
            info = ticker.info
            if not info or "symbol" not in info:
                raise DataNotFoundError(f"No data available for symbol: {symbol}")

            # Helper function to safely convert DataFrames to JSON-serializable format
<<<<<<< HEAD
            def safe_dataframe_to_dict(df):
=======
            def safe_dataframe_to_dict(df: Any) -> Dict[str, Any]:
>>>>>>> 9456fae3
                if df.empty:
                    return {}
                # Convert DataFrame to dict with string keys for JSON serialization
                df_copy = df.copy()
                df_copy.columns = df_copy.columns.astype(str)
<<<<<<< HEAD
                return df_copy.to_dict()
=======
                return df_copy.to_dict()  # type: ignore[no-any-return]
>>>>>>> 9456fae3

            return {
                "symbol": symbol,
                "income_statement": safe_dataframe_to_dict(ticker.financials),
                "balance_sheet": safe_dataframe_to_dict(ticker.balance_sheet),
                "cash_flow": safe_dataframe_to_dict(ticker.cashflow),
                "timestamp": datetime.now().isoformat(),
            }

        try:
            result = self._make_request_with_retry(_fetch_financials)

            # Cache successful result
            self.cache.set(cache_key, result)

            return result  # type: ignore[no-any-return]

        except (DataNotFoundError, ValidationError):
            # Don't retry these errors
            raise
        except Exception as e:
            raise YahooFinanceError(
                f"Failed to fetch financials for {symbol}: {str(e)}"
            )

    def health_check(self) -> Dict[str, Any]:
        """
        Service health check for monitoring and debugging

        Returns:
            Dictionary containing service health information
        """
        try:
            # Test with a known stable symbol
            self.get_stock_info("AAPL")

            return {
                "status": "healthy",
                "timestamp": datetime.now().isoformat(),
                "cache_directory": str(self.cache.cache_dir),
                "rate_limit": self.rate_limiter.requests_per_minute,
                "cache_ttl": self.cache.ttl,
                "test_symbol": "AAPL",
                "test_result": "success",
            }
        except Exception as e:
            return {
                "status": "unhealthy",
                "timestamp": datetime.now().isoformat(),
                "error": str(e),
                "error_type": type(e).__name__,
            }


def main() -> None:
    """Command line interface for the service (backward compatibility)"""
    import sys

    if len(sys.argv) < 2:
        print("Usage: python yahoo_finance_service.py <command> [symbol] [options]")
        print("Commands: info, history, financials, health")
        print("Examples:")
        print("  python yahoo_finance_service.py info AAPL")
        print("  python yahoo_finance_service.py history AAPL 1y")
        print("  python yahoo_finance_service.py financials AAPL")
        print("  python yahoo_finance_service.py health")
        sys.exit(1)

    command = sys.argv[1]
    service = YahooFinanceService()

    try:
        if command == "health":
            result = service.health_check()
        elif command == "info":
            if len(sys.argv) < 3:
                result = {"error": "Symbol required for info command"}
            else:
                symbol = sys.argv[2]
                result = service.get_stock_info(symbol)
        elif command == "history":
            if len(sys.argv) < 3:
                result = {"error": "Symbol required for history command"}
            else:
                symbol = sys.argv[2]
                period = sys.argv[3] if len(sys.argv) > 3 else "1y"
                result = service.get_historical_data(symbol, period)
        elif command == "financials":
            if len(sys.argv) < 3:
                result = {"error": "Symbol required for financials command"}
            else:
                symbol = sys.argv[2]
                result = service.get_financials(symbol)
        else:
            result = {"error": f"Unknown command: {command}"}

    except YahooFinanceError as e:
        result = {
            "error": str(e),
            "error_type": type(e).__name__,
            "timestamp": datetime.now().isoformat(),
        }
    except Exception as e:
        result = {
            "error": f"Unexpected error: {str(e)}",
            "error_type": type(e).__name__,
            "timestamp": datetime.now().isoformat(),
        }

    print(json.dumps(result, indent=2, default=str))


if __name__ == "__main__":
    main()<|MERGE_RESOLUTION|>--- conflicted
+++ resolved
@@ -410,21 +410,13 @@
                 raise DataNotFoundError(f"No data available for symbol: {symbol}")
 
             # Helper function to safely convert DataFrames to JSON-serializable format
-<<<<<<< HEAD
-            def safe_dataframe_to_dict(df):
-=======
             def safe_dataframe_to_dict(df: Any) -> Dict[str, Any]:
->>>>>>> 9456fae3
                 if df.empty:
                     return {}
                 # Convert DataFrame to dict with string keys for JSON serialization
                 df_copy = df.copy()
                 df_copy.columns = df_copy.columns.astype(str)
-<<<<<<< HEAD
-                return df_copy.to_dict()
-=======
                 return df_copy.to_dict()  # type: ignore[no-any-return]
->>>>>>> 9456fae3
 
             return {
                 "symbol": symbol,
